--- conflicted
+++ resolved
@@ -16,15 +16,7 @@
 )
 
 cc_library(
-<<<<<<< HEAD
 	name = "parallel",
-	hdrs = ["parallel_tbb.hpp", "parallel_pthreads.hpp"],
+	hdrs = ["parallel_tbb.hpp", "parallel_pthreads.hpp", "parallel_pthreads_steal.hpp"],
 	deps = [":enumerator"],
-	
-)
-=======
-    name = "parallel",
-    hdrs = ["parallel.hpp"],
-    deps = [":enumerator"],
-)
->>>>>>> b0c257eb
+)